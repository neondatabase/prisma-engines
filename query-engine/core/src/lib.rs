#![deny(warnings)]

mod builders;
mod error;
mod query_ast;
<<<<<<< HEAD
mod read_query_executor;
mod results;
=======
mod query_executor;
pub mod ir;
>>>>>>> 768a9e6c

pub use builders::*;
pub use error::*;
pub use query_ast::*;
pub use read_query_executor::*;
pub use results::*;

pub type CoreResult<T> = Result<T, CoreError>;<|MERGE_RESOLUTION|>--- conflicted
+++ resolved
@@ -3,13 +3,10 @@
 mod builders;
 mod error;
 mod query_ast;
-<<<<<<< HEAD
 mod read_query_executor;
 mod results;
-=======
-mod query_executor;
+
 pub mod ir;
->>>>>>> 768a9e6c
 
 pub use builders::*;
 pub use error::*;
