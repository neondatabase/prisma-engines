//! SQLite description.
use super::*;
use failure::_core::convert::TryInto;
use log::debug;
use quaint::{ast::ParameterizedValue, prelude::Queryable};
use std::collections::HashMap;
use std::sync::Arc;

pub struct SqlSchemaDescriber {
    conn: Arc<dyn Queryable + Send + Sync + 'static>,
}

#[async_trait::async_trait]
impl super::SqlSchemaDescriberBackend for SqlSchemaDescriber {
    async fn list_databases(&self) -> SqlSchemaDescriberResult<Vec<String>> {
        let databases = self.get_databases().await;
 Ok(databases)
    }

    async fn get_metadata(&self, schema: &str) -> SqlSchemaDescriberResult<SQLMetadata> {
        let count = self.get_table_names(&schema).await.len();
        let size = self.get_size(&schema).await;
        Ok(SQLMetadata {
            table_count: count,
            size_in_bytes: size,
        })
    }

    async fn describe(&self, schema: &str) -> SqlSchemaDescriberResult<SqlSchema> {
        debug!("describing schema '{}'", schema);
        let table_names: Vec<String> = self.get_table_names(schema).await;

        let mut tables = Vec::with_capacity(table_names.len());

        for table_name in table_names.iter().filter(|table| !is_system_table(&table)) {
            tables.push(self.get_table(schema, table_name).await)
        }

        Ok(SqlSchema {
            // There's no enum type in SQLite.
            enums: vec![],
            // There are no sequences in SQLite.
            sequences: vec![],
            tables: tables,
        })
    }
}

impl SqlSchemaDescriber {
    /// Constructor.
    pub fn new(conn: Arc<dyn Queryable + Send + Sync + 'static>) -> SqlSchemaDescriber {
        SqlSchemaDescriber { conn }
    }

    async fn get_databases(&self) -> Vec<String> {
        debug!("Getting databases");
        let sql = "PRAGMA database_list;";
        let rows = self.conn.query_raw(sql, &[]).await.expect("get schema names ");
        let names = rows
            .into_iter()
            .map(|row| {
                row.get("file")
                    .and_then(|x| x.to_string())
                    .and_then(|x| x.split("/").last().map(|x| x.to_string()))
                    .expect("convert schema names")
            })
            .collect();

        debug!("Found schema names: {:?}", names);
        names
    }

    async fn get_table_names(&self, schema: &str) -> Vec<String> {
        let sql = format!(r#"SELECT name FROM "{}".sqlite_master WHERE type='table'"#, schema);
        debug!("describing table names with query: '{}'", sql);
        let result_set = self.conn.query_raw(&sql, &[]).await.expect("get table names");
        let names = result_set
            .into_iter()
            .map(|row| row.get("name").and_then(|x| x.to_string()).unwrap())
            .filter(|n| n != "sqlite_sequence")
            .collect();
        debug!("Found table names: {:?}", names);
        names
    }

    async fn get_size(&self, _schema: &str) -> usize {
        debug!("Getting db size");
        let sql = format!(r#"SELECT page_count * page_size as size FROM pragma_page_count(), pragma_page_size();"#);
        let result = self.conn.query_raw(&sql, &[]).await.expect("get db size ");
        let size: i64 = result
            .first()
            .map(|row| {
                row.get("size")
                    .and_then(|x| x.as_i64())
                    .unwrap_or(0)
            })
            .unwrap();

        size.try_into().unwrap()
    }

    async fn get_table(&self, schema: &str, name: &str) -> Table {
        debug!("describing table '{}' in schema '{}", name, schema);
        let (columns, primary_key) = self.get_columns(schema, name).await;
        let foreign_keys = self.get_foreign_keys(schema, name).await;
        let indices = self.get_indices(schema, name).await;
        Table {
            name: name.to_string(),
            columns,
            indices,
            primary_key,
            foreign_keys,
        }
    }

    async fn get_columns(&self, schema: &str, table: &str) -> (Vec<Column>, Option<PrimaryKey>) {
        let sql = format!(r#"PRAGMA "{}".table_info ("{}")"#, schema, table);
        debug!("describing table columns, query: '{}'", sql);
        let result_set = self.conn.query_raw(&sql, &[]).await.unwrap();
        let mut pk_cols: HashMap<i64, String> = HashMap::new();
        let mut cols: Vec<Column> = result_set
            .into_iter()
            .map(|row| {
                debug!("Got column row {:?}", row);
                let default_value = match row.get("dflt_value") {
                    Some(ParameterizedValue::Text(v)) => Some(v.to_string().replace("\"", "")),
                    Some(ParameterizedValue::Null) => None,
                    Some(p) => panic!(format!("expected a string value but got {:?}", p)),
                    None => panic!("couldn't get dflt_value column"),
                };
<<<<<<< HEAD
                let is_required = row.get("notnull").and_then(|x| x.as_bool()).expect("notnull");
                let arity = if is_required {
=======
                let data_type = get_column_type(&row.get("type").and_then(|x| x.to_string()).expect("type"));
                let pk_col = row.get("pk").and_then(|x| x.as_i64()).expect("primary key");
                let is_required = row.get("notnull").and_then(|x| x.as_bool()).expect("notnull");
                let arity = if data_type.raw.ends_with("[]") {
                    ColumnArity::List
                } else if is_required {
>>>>>>> da31c9c7
                    ColumnArity::Required
                } else {
                    ColumnArity::Nullable
                };
                let tpe = get_column_type(&row.get("type").and_then(|x| x.to_string()).expect("type"), arity);
                let pk_col = row.get("pk").and_then(|x| x.as_i64()).expect("primary key");
                let col = Column {
                    name: row.get("name").and_then(|x| x.to_string()).expect("name"),
<<<<<<< HEAD
                    tpe,
=======
                    tpe: data_type,
                    arity: arity.clone(),
>>>>>>> da31c9c7
                    default: default_value.clone(),
                    auto_increment: false,
                };
                if pk_col > 0 {
                    pk_cols.insert(pk_col, col.name.clone());
                }

                debug!(
                    "Found column '{}', type: '{:?}', default: {:?}, primary key: {}",
                    col.name,
                    col.tpe,
                    col.default,
                    pk_col > 0
                );

                col
            })
            .collect();
        cols.sort_unstable_by_key(|col| col.name.clone());

        let primary_key = match pk_cols.is_empty() {
            true => {
                debug!("Determined that table has no primary key");
                None
            }
            false => {
                let mut columns: Vec<String> = vec![];
                let mut col_idxs: Vec<&i64> = pk_cols.keys().collect();
                col_idxs.sort_unstable();
                for i in col_idxs {
                    columns.push(pk_cols[i].clone());
                }

                // If the primary key is a single integer column, it's autoincrementing
                if pk_cols.len() == 1 {
                    let pk_col = &columns[0];
                    for col in cols.iter_mut() {
                        if &col.name == pk_col && &col.tpe.raw.to_lowercase() == "integer" {
                            debug!(
                                "Detected that the primary key column corresponds to rowid and \
                                 is auto incrementing"
                            );
                            col.auto_increment = true;
                        }
                    }
                }

                debug!("Determined that table has primary key with columns {:?}", columns);
                Some(PrimaryKey {
                    columns,
                    sequence: None,
                })
            }
        };

        (cols, primary_key)
    }

    async fn get_foreign_keys(&self, schema: &str, table: &str) -> Vec<ForeignKey> {
        struct IntermediateForeignKey {
            pub columns: HashMap<i64, String>,
            pub referenced_table: String,
            pub referenced_columns: HashMap<i64, String>,
            pub on_delete_action: ForeignKeyAction,
        }

        let sql = format!(r#"PRAGMA "{}".foreign_key_list("{}");"#, schema, table);
        debug!("describing table foreign keys, SQL: '{}'", sql);
        let result_set = self.conn.query_raw(&sql, &[]).await.expect("querying for foreign keys");

        // Since one foreign key with multiple columns will be represented here as several
        // rows with the same ID, we have to use an intermediate representation that gets
        // translated into the real foreign keys in another pass
        let mut intermediate_fks: HashMap<i64, IntermediateForeignKey> = HashMap::new();
        for row in result_set.into_iter() {
            debug!("got FK description row {:?}", row);
            let id = row.get("id").and_then(|x| x.as_i64()).expect("id");
            let seq = row.get("seq").and_then(|x| x.as_i64()).expect("seq");
            let column = row.get("from").and_then(|x| x.to_string()).expect("from");
            let referenced_column = row.get("to").and_then(|x| x.to_string()).expect("to");
            let referenced_table = row.get("table").and_then(|x| x.to_string()).expect("table");
            match intermediate_fks.get_mut(&id) {
                Some(fk) => {
                    fk.columns.insert(seq, column);
                    fk.referenced_columns.insert(seq, referenced_column);
                }
                None => {
                    let mut columns: HashMap<i64, String> = HashMap::new();
                    columns.insert(seq, column);
                    let mut referenced_columns: HashMap<i64, String> = HashMap::new();
                    referenced_columns.insert(seq, referenced_column);
                    let on_delete_action = match row
                        .get("on_delete")
                        .and_then(|x| x.to_string())
                        .expect("on_delete")
                        .to_lowercase()
                        .as_str()
                    {
                        "no action" => ForeignKeyAction::NoAction,
                        "restrict" => ForeignKeyAction::Restrict,
                        "set null" => ForeignKeyAction::SetNull,
                        "set default" => ForeignKeyAction::SetDefault,
                        "cascade" => ForeignKeyAction::Cascade,
                        s @ _ => panic!(format!("Unrecognized on delete action '{}'", s)),
                    };
                    let fk = IntermediateForeignKey {
                        columns,
                        referenced_table,
                        referenced_columns,
                        on_delete_action,
                    };
                    intermediate_fks.insert(id, fk);
                }
            };
        }

        let mut fks: Vec<ForeignKey> = intermediate_fks
            .values()
            .into_iter()
            .map(|intermediate_fk| {
                let mut column_keys: Vec<&i64> = intermediate_fk.columns.keys().collect();
                column_keys.sort();
                let mut columns: Vec<String> = vec![];
                columns.reserve(column_keys.len());
                for i in column_keys {
                    columns.push(intermediate_fk.columns[i].to_owned());
                }

                let mut referenced_column_keys: Vec<&i64> = intermediate_fk.referenced_columns.keys().collect();
                referenced_column_keys.sort();
                let mut referenced_columns: Vec<String> = vec![];
                referenced_columns.reserve(referenced_column_keys.len());
                for i in referenced_column_keys {
                    referenced_columns.push(intermediate_fk.referenced_columns[i].to_owned());
                }

                let fk = ForeignKey {
                    columns,
                    referenced_table: intermediate_fk.referenced_table.to_owned(),
                    referenced_columns,
                    on_delete_action: intermediate_fk.on_delete_action.to_owned(),

                    // Not relevant in SQLite since we cannot ALTER or DROP foreign keys by
                    // constraint name.
                    constraint_name: None,
                };
                debug!("Detected foreign key {:?}", fk);
                fk
            })
            .collect();

        fks.sort_unstable_by_key(|fk| fk.columns.clone());

        fks
    }

    async fn get_indices(&self, schema: &str, table: &str) -> Vec<Index> {
        let sql = format!(r#"PRAGMA "{}".index_list("{}");"#, schema, table);
        debug!("describing table indices, SQL: '{}'", sql);
        let result_set = self.conn.query_raw(&sql, &[]).await.expect("querying for indices");
        debug!("Got indices description results: {:?}", result_set);

        let mut indices = Vec::new();
        let filtered_rows = result_set
            .into_iter()
            // Exclude primary keys, they are inferred separately.
            .filter(|row| row.get("origin").and_then(|origin| origin.as_str()).unwrap() != "pk");

        for row in filtered_rows {
            let is_unique = row.get("unique").and_then(|x| x.as_bool()).expect("get unique");
            let name = row.get("name").and_then(|x| x.to_string()).expect("get name");
            let mut index = Index {
                name: name.clone(),
                tpe: match is_unique {
                    true => IndexType::Unique,
                    false => IndexType::Normal,
                },
                columns: vec![],
            };

            let sql = format!(r#"PRAGMA "{}".index_info("{}");"#, schema, name);
            debug!("describing table index '{}', SQL: '{}'", name, sql);
            let result_set = self.conn.query_raw(&sql, &[]).await.expect("querying for index info");
            debug!("Got index description results: {:?}", result_set);
            for row in result_set.into_iter() {
                let pos = row.get("seqno").and_then(|x| x.as_i64()).expect("get seqno") as usize;
                let col_name = row.get("name").and_then(|x| x.to_string()).expect("get name");
                if index.columns.len() <= pos {
                    index.columns.resize(pos + 1, "".to_string());
                }
                index.columns[pos] = col_name;
            }

            indices.push(index)
        }

        indices
    }
}

<<<<<<< HEAD
fn get_column_type(tpe: &str, arity: ColumnArity) -> ColumnType {
    let tpe_lower = tpe.to_lowercase();
=======
fn get_column_type(data_type: &str) -> ColumnType {
    let tpe_lower = data_type.to_lowercase();
>>>>>>> da31c9c7
    let family = match tpe_lower.as_ref() {
        // SQLite only has a few native data types: https://www.sqlite.org/datatype3.html
        // It's tolerant though, and you can assign any data type you like to columns
        "integer" => ColumnTypeFamily::Int,
        "real" => ColumnTypeFamily::Float,
        "float" => ColumnTypeFamily::Float,
        "serial" => ColumnTypeFamily::Int,
        "boolean" => ColumnTypeFamily::Boolean,
        "text" => ColumnTypeFamily::String,
        s if s.contains("char") => ColumnTypeFamily::String,
        s if s.contains("numeric") => ColumnTypeFamily::Float,
        "date" => ColumnTypeFamily::DateTime,
        "datetime" => ColumnTypeFamily::DateTime,
        "binary" => ColumnTypeFamily::Binary,
        "double" => ColumnTypeFamily::Float,
        "binary[]" => ColumnTypeFamily::Binary,
        "boolean[]" => ColumnTypeFamily::Boolean,
        "date[]" => ColumnTypeFamily::DateTime,
        "datetime[]" => ColumnTypeFamily::DateTime,
        "double[]" => ColumnTypeFamily::Float,
        "float[]" => ColumnTypeFamily::Float,
        "integer[]" => ColumnTypeFamily::Int,
        "text[]" => ColumnTypeFamily::String,
        _ => ColumnTypeFamily::Unknown,
    };
    ColumnType {
        raw: data_type.to_string(),
        family: family,
        arity,
    }
}

/// Returns whether a table is one of the SQLite system tables.
fn is_system_table(table_name: &str) -> bool {
    SQLITE_SYSTEM_TABLES
        .iter()
        .any(|system_table| table_name == *system_table)
}

/// See https://www.sqlite.org/fileformat2.html
const SQLITE_SYSTEM_TABLES: &[&str] = &[
    "sqlite_sequence",
    "sqlite_stat1",
    "sqlite_stat2",
    "sqlite_stat3",
    "sqlite_stat4",
];<|MERGE_RESOLUTION|>--- conflicted
+++ resolved
@@ -128,17 +128,9 @@
                     Some(p) => panic!(format!("expected a string value but got {:?}", p)),
                     None => panic!("couldn't get dflt_value column"),
                 };
-<<<<<<< HEAD
+
                 let is_required = row.get("notnull").and_then(|x| x.as_bool()).expect("notnull");
                 let arity = if is_required {
-=======
-                let data_type = get_column_type(&row.get("type").and_then(|x| x.to_string()).expect("type"));
-                let pk_col = row.get("pk").and_then(|x| x.as_i64()).expect("primary key");
-                let is_required = row.get("notnull").and_then(|x| x.as_bool()).expect("notnull");
-                let arity = if data_type.raw.ends_with("[]") {
-                    ColumnArity::List
-                } else if is_required {
->>>>>>> da31c9c7
                     ColumnArity::Required
                 } else {
                     ColumnArity::Nullable
@@ -147,12 +139,7 @@
                 let pk_col = row.get("pk").and_then(|x| x.as_i64()).expect("primary key");
                 let col = Column {
                     name: row.get("name").and_then(|x| x.to_string()).expect("name"),
-<<<<<<< HEAD
                     tpe,
-=======
-                    tpe: data_type,
-                    arity: arity.clone(),
->>>>>>> da31c9c7
                     default: default_value.clone(),
                     auto_increment: false,
                 };
@@ -353,13 +340,8 @@
     }
 }
 
-<<<<<<< HEAD
 fn get_column_type(tpe: &str, arity: ColumnArity) -> ColumnType {
     let tpe_lower = tpe.to_lowercase();
-=======
-fn get_column_type(data_type: &str) -> ColumnType {
-    let tpe_lower = data_type.to_lowercase();
->>>>>>> da31c9c7
     let family = match tpe_lower.as_ref() {
         // SQLite only has a few native data types: https://www.sqlite.org/datatype3.html
         // It's tolerant though, and you can assign any data type you like to columns
@@ -386,7 +368,7 @@
         _ => ColumnTypeFamily::Unknown,
     };
     ColumnType {
-        raw: data_type.to_string(),
+        raw: tpe.to_string(),
         family: family,
         arity,
     }
