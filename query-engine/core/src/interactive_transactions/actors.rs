use super::{CachedTx, TransactionError, TxOpRequest, TxOpRequestMsg, TxOpResponse};
use crate::{
    execute_many_operations, execute_single_operation, set_span_link_from_trace_id, OpenTx, Operation, ResponseData,
    TxId,
};
use schema::QuerySchemaRef;
use std::{collections::HashMap, sync::Arc};
use tokio::{
    sync::{
        mpsc::{channel, Receiver, Sender},
        oneshot, RwLock,
    },
    task::JoinHandle,
    time::{self, Duration},
};
use tracing::Span;
use tracing_futures::Instrument;
use tracing_futures::WithSubscriber;

#[derive(PartialEq)]
enum RunState {
    Continue,
    Finished,
}

pub struct ITXServer {
    id: TxId,
    pub cached_tx: CachedTx,
    pub timeout: Duration,
    receive: Receiver<TxOpRequest>,
    query_schema: QuerySchemaRef,
}

impl ITXServer {
    pub fn new(
        id: TxId,
        tx: CachedTx,
        timeout: Duration,
        receive: Receiver<TxOpRequest>,
        query_schema: QuerySchemaRef,
    ) -> Self {
        Self {
            id,
            cached_tx: tx,
            timeout,
            receive,
            query_schema,
        }
    }

    // RunState is used to tell if the run loop should continue
    async fn process_msg(&mut self, op: TxOpRequest) -> RunState {
        match op.msg {
            TxOpRequestMsg::Single(ref operation, trace_id) => {
                let result = self.execute_single(&operation, trace_id).await;
                let _ = op.respond_to.send(TxOpResponse::Single(result));
                RunState::Continue
            }
            TxOpRequestMsg::Batch(ref operations, trace_id) => {
                let result = self.execute_batch(&operations, trace_id).await;
                let _ = op.respond_to.send(TxOpResponse::Batch(result));
                RunState::Continue
            }
            TxOpRequestMsg::Commit => {
                let resp = self.commit().await;
                let _ = op.respond_to.send(TxOpResponse::Committed(resp));
                RunState::Finished
            }
            TxOpRequestMsg::Rollback => {
                let resp = self.rollback(false).await;
                let _ = op.respond_to.send(TxOpResponse::RolledBack(resp));
                RunState::Finished
            }
        }
    }

    async fn execute_single(&mut self, operation: &Operation, trace_id: Option<String>) -> crate::Result<ResponseData> {
<<<<<<< HEAD
        let span = info_span!("prisma:engine:itx_query_builder", user_facing = true);
=======
        let span = info_span!("prisma:itx_query_builder", user_facing = true);
        set_span_link_from_trace_id(&span, trace_id.clone());
>>>>>>> bce3a1a6

        let conn = self.cached_tx.as_open()?;
        execute_single_operation(
            self.query_schema.clone(),
            conn.as_connection_like(),
            operation,
            trace_id,
        )
        .instrument(span)
        .await
    }

    async fn execute_batch(
        &mut self,
        operations: &[Operation],
        trace_id: Option<String>,
    ) -> crate::Result<Vec<crate::Result<ResponseData>>> {
        let span = info_span!("prisma:engine:itx_execute", user_facing = true);

        let conn = self.cached_tx.as_open()?;
        execute_many_operations(
            self.query_schema.clone(),
            conn.as_connection_like(),
            operations,
            trace_id,
        )
        .instrument(span)
        .await
    }

    pub async fn commit(&mut self) -> crate::Result<()> {
        if let CachedTx::Open(_) = self.cached_tx {
            let open_tx = self.cached_tx.as_open()?;
            trace!("[{}] committing.", self.id.to_string());
            open_tx.tx.commit().await?;
            self.cached_tx = CachedTx::Committed;
        }

        Ok(())
    }

    pub async fn rollback(&mut self, was_timeout: bool) -> crate::Result<()> {
        debug!("[{}] rolling back, was timed out = {was_timeout}", self.name());
        if let CachedTx::Open(_) = self.cached_tx {
            let open_tx = self.cached_tx.as_open()?;
            open_tx.tx.rollback().await?;
            if was_timeout {
                trace!("[{}] Expired Rolling back", self.id.to_string());
                self.cached_tx = CachedTx::Expired;
            } else {
                self.cached_tx = CachedTx::RolledBack;
                trace!("[{}] Rolling back", self.id.to_string());
            }
        }

        Ok(())
    }

    pub fn name(&self) -> String {
        format!("itx-{:?}", self.id.to_string())
    }
}

#[derive(Clone)]
pub struct ITXClient {
    send: Sender<TxOpRequest>,
    tx_id: TxId,
}

impl ITXClient {
    pub async fn commit(&self) -> crate::Result<()> {
        let msg = self.send_and_receive(TxOpRequestMsg::Commit).await?;

        if let TxOpResponse::Committed(resp) = msg {
            debug!("[{}] COMMITTED {:?}", self.tx_id, resp);
            resp
        } else {
            Err(self.handle_error(msg).into())
        }
    }

    pub async fn rollback(&self) -> crate::Result<()> {
        let msg = self.send_and_receive(TxOpRequestMsg::Rollback).await?;

        if let TxOpResponse::RolledBack(resp) = msg {
            resp
        } else {
            Err(self.handle_error(msg).into())
        }
    }

    pub async fn execute(&self, operation: Operation, trace_id: Option<String>) -> crate::Result<ResponseData> {
        let msg_req = TxOpRequestMsg::Single(operation, trace_id);
        let msg = self.send_and_receive(msg_req).await?;

        if let TxOpResponse::Single(resp) = msg {
            resp
        } else {
            Err(self.handle_error(msg).into())
        }
    }

    pub async fn batch_execute(
        &self,
        operations: Vec<Operation>,
        trace_id: Option<String>,
    ) -> crate::Result<Vec<crate::Result<ResponseData>>> {
        let msg_req = TxOpRequestMsg::Batch(operations, trace_id);

        let msg = self.send_and_receive(msg_req).await?;

        if let TxOpResponse::Batch(resp) = msg {
            resp
        } else {
            Err(self.handle_error(msg).into())
        }
    }

    async fn send_and_receive(&self, msg: TxOpRequestMsg) -> Result<TxOpResponse, crate::CoreError> {
        let (receiver, req) = self.create_receive_and_req(msg);
        if let Err(err) = self.send.send(req).await {
            debug!("channel send error {err}");
            return Err(TransactionError::Closed {
                reason: "Could not perform operation".to_string(),
            }
            .into());
        }

        match receiver.await {
            Ok(resp) => Ok(resp),
            Err(_err) => Err(TransactionError::Closed {
                reason: "Could not perform operation".to_string(),
            }
            .into()),
        }
    }

    fn create_receive_and_req(&self, msg: TxOpRequestMsg) -> (oneshot::Receiver<TxOpResponse>, TxOpRequest) {
        let (send, rx) = oneshot::channel::<TxOpResponse>();
        let request = TxOpRequest { msg, respond_to: send };
        (rx, request)
    }

    fn handle_error(&self, msg: TxOpResponse) -> TransactionError {
        match msg {
            TxOpResponse::Expired => {
                let reason = "Transaction is no longer valid. Last state: 'Expired'".to_string();
                TransactionError::Closed { reason }
            }
            TxOpResponse::Committed(..) => {
                let reason = "Transaction is no longer valid. Last state: 'Committed'".to_string();
                TransactionError::Closed { reason }
            }
            TxOpResponse::RolledBack(..) => {
                let reason = "Transaction is no longer valid. Last state: 'RolledBack'".to_string();
                TransactionError::Closed { reason }
            }
            other => {
                error!("Unexpected iTx response, {}", other);
                let reason = format!("response '{}'", other);
                TransactionError::Closed { reason }
            }
        }
    }
}

pub fn spawn_itx_actor(
    query_schema: QuerySchemaRef,
    tx_id: TxId,
    value: OpenTx,
    timeout: Duration,
    channel_size: usize,
    send_done: Sender<TxId>,
) -> ITXClient {
    let (tx_to_server, rx_from_client) = channel::<TxOpRequest>(channel_size);

    let client = ITXClient {
        send: tx_to_server,
        tx_id: tx_id.clone(),
    };

    let mut server = ITXServer::new(
        tx_id.clone(),
        CachedTx::Open(value),
        timeout,
        rx_from_client,
        query_schema,
    );
    let dispatcher = crate::get_current_dispatcher();
    let span = Span::current();

    let tx_id_str = tx_id.to_string();
    span.record("itx_id", &tx_id_str.as_str());

    tokio::task::spawn(
        async move {
            let sleep = time::sleep(timeout);
            tokio::pin!(sleep);

            loop {
                tokio::select! {
                    _ = &mut sleep => {
                        trace!("[{}] interactive transaction timed out", server.id.to_string());
                        let _ = server.rollback(true).await;
                        break;
                    }
                    msg = server.receive.recv() => {
                        if let Some(op) = msg {
                            let run_state = server.process_msg(op).await;

                            if run_state == RunState::Finished {
                                break
                            }
                        }
                    }
                }
            }

            trace!("[{}] completed with {}", server.id.to_string(), server.cached_tx);

            let _ = send_done.send(server.id.clone()).await;

            trace!("[{}] has stopped with {}", server.id.to_string(), server.cached_tx);
        }
        .instrument(span)
        .with_subscriber(dispatcher),
    );

    client
}

/// Spawn the client list clear actor
/// It waits for messages from completed ITXServers and removes
/// the ITXClient from the clients hashmap

/* A future improvement to this would be to change this to keep a queue of
   clients to remove from the list and then periodically remove them. This
   would be a nice optimization because we would take less write locks on the
   hashmap.

   The downside to consider is that we can introduce a race condition where the
   ITXServer has stopped running but the client hasn't been removed from the hashmap
   yet. When the client tries to send a message to the ITXServer there will be a
   send error. This isn't a huge obstacle but something to handle correctly.
   And example implementation for this would be:

   ```
        let mut queue: Vec<TxId> = Vec::new();

        let sleep_duration = Duration::from_millis(100);
        let clear_sleeper = time::sleep(sleep_duration);
        tokio::pin!(clear_sleeper);

        loop {
            tokio::select! {
                _ = &mut clear_sleeper => {
                    let mut list = clients.write().await;
                    for id in queue.drain(..) {
                        trace!("removing {} from client list", id);
                        list.remove(&id);
                    }
                    clear_sleeper.as_mut().reset(Instant::now() + sleep_duration);
                }
                msg = rx.recv() => {
                    if let Some(id) = msg {
                        queue.push(id);
                    }
                }
            }
        }
   ```
*/
pub fn spawn_client_list_clear_actor(
    clients: Arc<RwLock<HashMap<TxId, ITXClient>>>,
    closed_txs: Arc<RwLock<lru::LruCache<TxId, ()>>>,
    mut rx: Receiver<TxId>,
) -> JoinHandle<()> {
    tokio::task::spawn(async move {
        loop {
            if let Some(id) = rx.recv().await {
                trace!("removing {} from client list", id);

                let mut clients_guard = clients.write().await;
                clients_guard.remove(&id);
                drop(clients_guard);

                closed_txs.write().await.put(id, ());
            }
        }
    })
}<|MERGE_RESOLUTION|>--- conflicted
+++ resolved
@@ -75,12 +75,8 @@
     }
 
     async fn execute_single(&mut self, operation: &Operation, trace_id: Option<String>) -> crate::Result<ResponseData> {
-<<<<<<< HEAD
         let span = info_span!("prisma:engine:itx_query_builder", user_facing = true);
-=======
-        let span = info_span!("prisma:itx_query_builder", user_facing = true);
         set_span_link_from_trace_id(&span, trace_id.clone());
->>>>>>> bce3a1a6
 
         let conn = self.cached_tx.as_open()?;
         execute_single_operation(
